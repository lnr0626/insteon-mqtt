--- conflicted
+++ resolved
@@ -92,21 +92,6 @@
 
 #===========================================================================
 def resolve_data3(defaults, inputs):
-<<<<<<< HEAD
-    """Merge default 3 byte list with an input list.
-
-    Creates a byte array of length 3.  If the inputs list element i is not
-    -1, it's used.  Otherwise defaults[i] is used.
-
-    Inputs:
-      defaults:   (list) List of 3 byte values to use for the defaults.
-      inputs:     (list) List of 3 byte values of inputs.  Use -1
-                  at an element to use the default.  Enter None to use all
-                  defaults.
-
-    Returns:
-      (bytes) Returns a 3 byte array.
-=======
     """Turn a user input into a list of 3 bytes for link data.
 
     The user input can be None (use defaults).  Or a list of 3 values.
@@ -118,7 +103,6 @@
 
     Returns:
       (bytes[3]) Returns a 3 byte list to use as the insteon link data.
->>>>>>> 540a08fa
     """
     values = []
 
@@ -133,24 +117,6 @@
 
 #===========================================================================
 def input_choice(inputs, field, choices):
-<<<<<<< HEAD
-    """User input enum utility.
-
-    Extracts inputs[field] and compares it against the valid list of choices.
-    Throws a ValueError if the input is not in choices.  Strings are
-    converted to lower case before matching.
-
-    Inputs:
-      inputs:   (dict) Dict of input keyword arguments.  The input field is
-                removed from this dict.
-      field:    (str) The field to get from inputs.
-      choices:  [] The valid list of values for field.  For strings, should
-                be all lower case.
-
-    Returns:
-      Returns the selected input value.  If field doesn't exist in inputs,
-      None is returned.  String values are converted to lower case.
-=======
     """Check a user input against a list of valid choices.
 
     Errors:
@@ -165,7 +131,6 @@
       Returns the field from the input dict.  For strings, the valiue is
       always converted to lower case.  If the field doesn't exist in inputs,
       None is returned.
->>>>>>> 540a08fa
     """
     # Extract the field and convert to lower case.
     value = inputs.pop(field, None)
@@ -186,22 +151,6 @@
 
 #===========================================================================
 def input_bool(inputs, field):
-<<<<<<< HEAD
-    """User input bool utility.
-
-    Extracts inputs[field] and compares it against the valid inputs for a
-    boolean: 0, 1, "true", or "false".  Throws a ValueError if the input is
-    not a valid boolean
-
-    Inputs:
-      inputs:   (dict) Dict of input keyword arguments.  The input field is
-                removed from this dict.
-      field:    (str) The field to get from inputs.
-
-    Returns:
-      Returns the field boolean value.  If field doesn't exist in inputs,
-      None is returned.
-=======
     """Convert an input field to a boolean.
 
     Valid boolean inputs are 'true', 'false', 1, 0, True, or False.
@@ -216,7 +165,6 @@
     Returns:
       Returns None if field is not in inputs.  Otherwise the input field
       is converted to a boolean and returned.
->>>>>>> 540a08fa
     """
     value = inputs.pop(field, None)
     if value is None:
@@ -240,22 +188,6 @@
 
 #===========================================================================
 def input_byte(inputs, field):
-<<<<<<< HEAD
-    """User input byte utility.
-
-    Extracts inputs[field] and compares it against the valid inputs for a
-    byte: integer of string containing 0xXX.  Throws a ValueError if the
-    input is not an integer or in the range [0, 255].
-
-    Inputs:
-      inputs:   (dict) Dict of input keyword arguments.  The input field is
-                removed from this dict.
-      field:    (str) The field to get from inputs.
-
-    Returns:
-      Returns the field integer value.  If field doesn't exist in inputs,
-      None is returned.
-=======
     """Convert an input field to a byte.
 
     Valid byte inputs are integers or strings leading with '0x' (base
@@ -271,7 +203,6 @@
     Returns:
       Returns None if field is not in inputs.  Otherwise the input field
       is converted to a byte and returned.
->>>>>>> 540a08fa
     """
     value = inputs.pop(field, None)
     if value is None:
